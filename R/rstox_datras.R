#' Generate DATRAS output for a specific StoX project  
#' or user specified cruise number and ship name. 
#' NOTE: There are some differences between the output of this function 
#' and the previous submissions in the HH file due to lack of trawl sensor and CTD data:
#' (HydroStNo, Netopening, DoorSpread, WingSpread) (SurTemp BotTemp SurSal BotSal)
#'
#' @param projectName The name or full path of the project, a baseline object (as returned from \code{getBaseline} or \code{runBaseline}), or a project object (as returned from \code{openProject}). Projects located in sub directories of the default workspace can be given by the relative path, or are searched for by name.
#' @param fileName The path to the DATRAS csv file to be written, defaulted to "DATRAS.csv" in the output/r/data directory in the project directory.
#'
#' @examples
#' \dontrun{
#' # Process existing project
#' datras <- prepareDATRAS("NMD_CruiseNumber_2018102_ShipName_G.O.Sars")
#' head(datras$outputData$DATRASConvert$DATRASConvert_BioticData_HH.txt)
#' head(datras$outputData$DATRASConvert$DATRASConvert_BioticData_HL.txt)
#' }
#'
#' @importFrom XML xmlParse getNodeSet xmlGetAttr
#' @export
#' @rdname prepareDATRAS
#'
prepareDATRAS <- function(projectName, fileName=NULL)
{
	# For getting the ship code
	# TODO: There is old and new ship code, must think of some way to differentiate that (currently, assuming only new)
	getICESShipCode <- function(shipName){
		# We have to remove "."," " and use uppercase
		shipName <- toupper(gsub("[[:space:][:punct:]]", "", shipName))

		# Replace the nordic character with AA
		shipName <- gsub("\u00C5", "AA", shipName)

		tempShipFile <- tempfile()
		download.file("https://vocab.ices.dk/services/rdf/collection/TS_Ship", tempShipFile)

		data <- XML::xmlParse(tempShipFile)
		nodes <- XML::getNodeSet(data, paste0("//skos:concept[contains(translate(skos:prefLabel[normalize-space()],'abcdefghijklmnopqrstuvwxyz. ','ABCDEFGHIJKLMNOPQRSTUVWXYZ'), \"", shipName, "\")]"))
		shipDetailUrl <- XML::xmlGetAttr(nodes[[1]], "rdf:about")
		shipCode <- tail(unlist(strsplit(shipDetailUrl, split="/")), 1)
		
		# Simple hack for Cefas Endeavour
		if(shipCode == "END") shipCode <- "ENDW"

		unlink(tempShipFile)

		return(shipCode)
	}

	# For StatRec calculation
	create.rect.f <- function(data, var1=data$ShootLong, var2=data$ShootLat) {
	       data$ices.lon <- ifelse(var1> -1 & var1<0, "E9",
		  ifelse(var1 >  0 & var1 < 1,  "F0",
		  ifelse(var1 >  1 & var1 < 2,  "F1",
		  ifelse(var1 >  2 & var1 < 3,  "F2",
		  ifelse(var1 >  3 & var1 < 4,  "F3",
		  ifelse(var1 >  4 & var1 < 5,  "F4",
		  ifelse(var1 >  5 & var1 < 6,  "F5",
		  ifelse(var1 >  6 & var1 < 7,  "F6",
		  ifelse(var1 >  7 & var1 < 8,  "F7",
		  ifelse(var1 > -3 & var1 < -2, "E7",
		  ifelse(var1 > -2 & var1 < -1, "E8", NA)))))))))))
	       ##
	       data$ices.lat <- ifelse(var2>56 &var2<=56.5,41,
		  ifelse(var2 > 56.5 & var2 <= 57, 42,
		  ifelse(var2 > 57   & var2 <= 57.5, 43,
		  ifelse(var2 > 57.5 & var2 <= 58, 44,
		  ifelse(var2 > 58   & var2 <= 58.5, 45,
		  ifelse(var2 > 58.5 & var2 <= 59, 46,
		  ifelse(var2 > 59   & var2 <= 59.5, 47,
		  ifelse(var2 > 59.5 & var2 <= 60, 48,
		  ifelse(var2 > 60   & var2 <= 60.5, 49,
		  ifelse(var2 > 60.5 & var2 <= 61, 50,
		  ifelse(var2 > 61   & var2 <= 61.5, 51,
		  ifelse(var2 > 61.5 & var2 <= 62, 52, NA))))))))))))
	       data$ices.rect <- paste(data$ices.lat,data$ices.lon,sep="")
	}

	# Get Biotic data using Rstox (if there is a valid project)
	# TODO: check datras output
	#if(!is.null(cruiseNumber) && !is.null(cruiseShip)) {
	#	datrasProject <- getNMDdata(cruise = cruiseNumber, shipname = cruiseShip, model = "DATRASTemplate", ver = ver, server = server, snapshot = snapshot, ow = overwrite)
	#	if(is.null(datrasProject))
	#		datrasProject <- paste("NMD", "CruiseNumber", cruiseNumber,"ShipName", cruiseShip, sep="_")
	#}
	rstox.data <- NULL

	# Process StoX baseline
	rstox.data <- getBaseline(projectName)
	if(is.null(rstox.data)){
		cat("ERROR: Unable to process biotic data!")
		return(NULL)
	}

	# Get the DATRAS convert outputs
	if(is.null(rstox.data$outputData) || is.null(rstox.data$outputData$DATRASConvert)){
		cat("ERROR: No DATRAS output found. Please double check the project settings and ensure datrasConvert R model is included!")
		return(NULL)
	}

	hhRaw <- rstox.data$outputData$DATRASConvert$DATRASConvert_BioticData_HH.txt
	hlRaw <- rstox.data$outputData$DATRASConvert$DATRASConvert_BioticData_HL.txt
	caRaw <- rstox.data$outputData$DATRASConvert$DATRASConvert_BioticData_CA.txt

	# Prepare HH table
	## Read from rstox output
	txt <- textConnection(paste(hhRaw[,1]))
	hh <- read.csv(txt, header=FALSE, stringsAsFactors=FALSE)
	## Set names of the fields
	names(hh) <- unlist(strsplit(names(hhRaw), split="[.]"))

	# Prepare HL table
	## Read from rstox output
	txt <- textConnection(paste(hlRaw[,1]))
	hl <- read.csv(txt, header=FALSE, stringsAsFactors=FALSE)
	## Set names of the fields
	names(hl) <- unlist(strsplit(names(hlRaw), split="[.]"))

	# Prepare CA table
	## Read from rstox output
	txt <- textConnection(paste(caRaw[,1]))
	ca <- read.csv(txt, header=FALSE, stringsAsFactors=FALSE)
	## Set names of the fields
	names(ca) <- unlist(strsplit(names(caRaw), split="[.]"))

	## because it was a rental vessel, there are some missing parameters with the Stox conversion
	hh$Country <- 'NOR'
	hl$Country <- 'NOR'
	ca$Country <- 'NOR'

	## get ship code from ICES
	# Comment: This seems to allow only one biotic file in the project, since the first cruise number is selected:
	cruiseNo <- unique(rstox.data$outputData$ReadBioticXML$ReadBioticXML_BioticData_fishstation.txt$cruise)
	Year <- unique(hh$Year)

	# Try using Cruise Series first, since it's faster
	cruiseShip <-  unlist(lapply(getNMDinfo("cs"), function(x) x[x$Cruise==cruiseNo[1] & x$Year==Year[1], "ShipName"]))

	# If not found, use all the cruise list
	if(length(cruiseShip) < 1) {
		cList <- getNMDinfo("cruise")
		cruiseShip <- cList[cList$cruise==as.character(cruiseNo[1]) & !is.na(cList$cruise), ]$platformname
	}
	shipCode <- getICESShipCode(cruiseShip[1])

	hh$Ship <- shipCode
	hl$Ship <- shipCode
	ca$Ship <- shipCode

	#IU: Transform StatRec into character#
	hh$StatRec <- as.character(hh$StatRec)
	#transform(hh, StatRec = as.character(StatRec))
	hh$StatRec <- create.rect.f(hh)

	#IU: Transform into character#
	hh$TimeShot <- as.character(hh$TimeShot)
	#transform(hh, TimeShot = as.character(TimeShot))
	## add a 0 to the front of TimeShot
	hh$TimeShot <- ifelse(nchar(hh$TimeShot)==3,paste(0,hh$TimeShot,sep=''),hh$TimeShot);

	# Remove specCode "-" in both HL and CA data (if any)
	hl[hl$SpecCode=="-", "SpecCode"] <- -9
	ca[ca$SpecCode=="-", "SpecCode"] <- -9

	##---------------------------------------------------------------------------------
	## hl and ca data cleaning

	## WARN #0:
	# It's possible to have two same aphia (but different species, e.g. SILD05) catch sampes in a haul.
	# We need to combine them if we have two different TotalNo and catcatchwgt.

	# Find duplicate species in a haul
	
<<<<<<< HEAD
	# NOTE 2019-04-23: As of StoX 2.7.7 (preceding StoX 3.0) and Rstox 1.11.1 (preceding Rstox 1.12) biotic 3.0 definitions is used, where serialno is replaced by serialnumber, and species by catchcategory:
	dupl <- aggregate(catchcategory ~ aphia + serialnumber, rstox.data$outputData$ReadBioticXML$ReadBioticXML_BioticData_catchsample.txt, FUN = function(x) length(unique(x)))
	dupl <- dupl[dupl$catchcategory > 1, ]
	
=======
	# NOTE 2019-04-23: As of StoX 2.7.7 (preceding StoX 3.0) and Rstox 1.11.1 (preceding Rstox 1.12) biotic 3.0 definitions is used, where serialno is replaced by serialnumber:
	# NOTE 2019-06-06: species is also replaced to commonname
	dupl <- aggregate(commonname ~ aphia + serialnumber, rstox.data$outputData$ReadBioticXML$ReadBioticXML_BioticData_catchsample.txt, FUN = function(x) length(unique(x)))
	dupl <- dupl[dupl$commonname > 1, ]
>>>>>>> 79c5c988
	# Find the above in DATRAS HL
	if(nrow(dupl)){
		# NOTE 2019-04-23: As of StoX 2.7.7 (preceding StoX 3.0) and Rstox 1.11.1 (preceding Rstox 1.12) biotic 3.0 definitions is used, where serialno is replaced by serialnumber:
		found <- aggregate(CatCatchWgt ~ StNo + SpecCode + Sex + CatIdentifier, hl[(hl$SpecCode==dupl$aphia & hl$StNo==dupl$serialnumber),], FUN = function(x) length(unique(x)))
		found <- found[found$CatCatchWgt > 1, ]
		for(iz in 1:nrow(found)) {
			tmpHL <- hl[hl$StNo==found[iz, "StNo"] & hl$SpecCode==found[iz, "SpecCode"] & hl$Sex==found[iz, "Sex"] & hl$CatIdentifier==found[iz, "CatIdentifier"], ]
			combinedCatCatchWgt <- tmpHL
			# Fix CatCatchWgt
			hl[hl$StNo==found[iz, "StNo"] & hl$SpecCode==found[iz, "SpecCode"] & hl$Sex==found[iz, "Sex"] & hl$CatIdentifier==found[iz, "CatIdentifier"], "CatCatchWgt"] <- round(mean(tmpHL$CatCatchWgt))
			# Fix CatCatchWgt
			hl[hl$StNo==found[iz, "StNo"] & hl$SpecCode==found[iz, "SpecCode"] & hl$Sex==found[iz, "Sex"] & hl$CatIdentifier==found[iz, "CatIdentifier"], "SubWgt"] <- round(mean(tmpHL$SubWgt))
			# Fix totalNo
			hl[hl$StNo==found[iz, "StNo"] & hl$SpecCode==found[iz, "SpecCode"] & hl$Sex==found[iz, "Sex"] & hl$CatIdentifier==found[iz, "CatIdentifier"], "TotalNo"] <- sum(tmpHL$HLNoAtLngt)
			# Fix noMeas
			hl[hl$StNo==found[iz, "StNo"] & hl$SpecCode==found[iz, "SpecCode"] & hl$Sex==found[iz, "Sex"] & hl$CatIdentifier==found[iz, "CatIdentifier"], "NoMeas"] <- sum(tmpHL$HLNoAtLngt)
		}
	}
	

	## WARN #1:
	# Find species with different SpecVal, if any of them have SpecVal == 1, delete any other records with different SpecVal
	# otherwise, use the lowest SpecVal value for all

	tmp <- aggregate(SpecVal ~ SpecCode + StNo, hl, FUN = function(x) length(unique(x)))
	tmp <- tmp[tmp$SpecVal>1, ]

	for( rownum in 1: nrow(tmp) ) {
		tmpSpecs <- hl[(hl$StNo==tmp$StNo[rownum] & hl$SpecCode==tmp$SpecCode[rownum]),]$SpecVal
		if(any(tmpSpecs == 1))
			hl <- hl[!(hl$StNo==tmp$StNo[rownum] & hl$SpecCode==tmp$SpecCode[rownum] & hl$SpecVal!=1),]
		else
			hl[(hl$StNo==tmp$StNo[rownum] & hl$SpecCode==tmp$SpecCode[rownum]), c("SpecVal")] <- min(tmpSpecs)		
	}

	## SpecVal Conditionals
	hl[hl$SpecVal==0, c("Sex", "TotalNo", "CatIdentifier", "NoMeas", "SubFactor", "SubWgt", "CatCatchWgt", "LngtCode", "LngtClass", "HLNoAtLngt")] <- -9

	hl[hl$SpecVal==4, c("NoMeas", "SubWgt", "CatCatchWgt", "LngtCode", "LngtClass", "HLNoAtLngt")] <- -9
	hl[hl$SpecVal==4, c("SubFactor")] <- 1

	hl[hl$SpecVal==5, c("TotalNo", "NoMeas", "SubWgt", "CatCatchWgt", "LngtCode", "LngtClass", "HLNoAtLngt")] <- -9
	hl[hl$SpecVal==5, c("SubFactor")] <- 1

	hl[hl$SpecVal==6, c("TotalNo", "NoMeas", "LngtCode", "LngtClass", "HLNoAtLngt")] <- -9

	hl[hl$SpecVal==7, c("NoMeas", "LngtCode", "LngtClass", "HLNoAtLngt")] <- -9

	hl[hl$SpecVal==10, c("CatCatchWgt")] <- -9

	## WARN #2:
	## will now get errors in DATRAS upload for duplicate records
	hl <- hl[!duplicated(hl),]

	## hl and ca contain 0-tow info - must throw these out
	hl <- hl[hl$StNo %in% hh$StNo,]
	ca <- ca[ca$StNo %in% hh$StNo,]
	# throw out ca records for Invalid hauls
	ca <- ca[!ca$StNo %in% hh$StNo[hh$HaulVal=='I'],]

	# Number formats
	hh$Distance <- round(hh$Distance)
	hh$Warpingt <- round(hh$Warpingt)
	hh$KiteDim <- round(hh$KiteDim, 1)
	hh$Netopening <- round(hh$Netopening, 1)
	hh$WingSpread <- round(hh$WingSpread, 1)
	hh$DoorSpread <- sprintf("%.1f", round(hh$DoorSpread, 1))
	hh$DataType <- as.character(as.factor(hh$DataType))
	hh$HaulVal <- as.character(as.factor(hh$HaulVal))
	hl$TotalNo <- sprintf("%.2f",round(as.numeric(as.character(hl$TotalNo)), 2))
	hl$HLNoAtLngt <- sprintf("%.2f", round(as.numeric(as.character(hl$HLNoAtLngt)), 2))
	hl$SubFactor <- sprintf("%.4f", round(as.numeric(as.character(hl$SubFactor)), 4))
	hl$SubWgt <- sprintf("%d", round(as.numeric(as.character(hl$SubWgt))))

	##########################################
	## Removing some benthos - this won't be needed in the future
	## keep 11725 138139 138482 138483 140600 140621 140624 140625 141443 141444 141449 153083 153131-- these are cephaolopods
	## required benthos: 107205
	hl <- hl[!hl$SpecCode %in% c(230,558,830,883,1302,1839,100635,100706,100930,103929,106048,106087,106204,106733,106791,
		            106854,106928,107044,107218,107230,107240,107273,107292,107318,107330,107346,107397,107398,107551,
		            107616,107643,111374,111597,111604,116986,117302,117809,117815,117890,123117,123867,123920,123970,
		            123987,124319,124418,124913,124929,124934,125128,125131,125134,129196,129229,130464,130867,132072,
		            132480,135144,135302,137704,137732,138223,138239,138760,138899,139004,139488,140299,140627,141753,
		            144129,150642,178639,181228,23986719494,21263,100817,100982,106738,107160,107232,107277,107322,
		            107323,107327,107387,107531,107552,107564,107649,107651,111367,123080,123083,123084,123776,123813,
		            124043,124154,124160,124287,124535,125166,125333,128517,129840,138802,138878,138920,140467,140717,
		            143755,145541,145546,145548,532031,589677,1762,123082,149),]

	ca <- ca[!ca$SpecCode %in% c(230,558,830,883,1302,1839,100635,100706,100930,103929,106048,106087,106204,106733,106791,
		            106854,106928,107044,107218,107230,107240,107273,107292,107318,107330,107346,107397,107398,107551,
		            107616,107643,111374,111597,111604,116986,117302,117809,117815,117890,123117,123867,123920,123970,
		            123987,124319,124418,124913,124929,124934,125128,125131,125134,129196,129229,130464,130867,132072,
		            132480,135144,135302,137704,137732,138223,138239,138760,138899,139004,139488,140299,140627,141753,
		            144129,150642,178639,181228,23986719494,21263,100817,100982,106738,107160,107232,107277,107322,
		            107323,107327,107387,107531,107552,107564,107649,107651,111367,123080,123083,123084,123776,123813,
		            124043,124154,124160,124287,124535,125166,125333,128517,129840,138802,138878,138920,140467,140717,
		            143755,145541,145546,145548,532031,589677,1762,123082,149),]


	#more benthods 10216 = skate egg case
	hl <- hl[!hl$SpecCode %in% c(443,938,1131,1292,1337,1360,19494,22988,100751,100757,100790,101054,103484,104062,
		            106122,106669,107011,107052,107148,107239,107388,107563,110690,110911,110956,111411,117136,
		            117258,123260,123276,123321,123335,123574,123593 ,123851,123922,123985,124085,125158,125269,
		            128506,130467,130987,131779,134591,137683,141872,146142 ,149864,445590,510534,105,175,927,1107,
		            1135,1267,100793),]
	hl <- hl[!hl$SpecCode %in% c(105,175,927,1107,1135,1267,100793,103443,103692,106057,106835,106903,107558,110908,111361,
		            117940,122348,123160,123426,124257,125027,125284,131495,135294,135301,135306,138992,140528,140687,
		            167882,178527,239867,291396,106763,137656,117225,100653,125125,100698,131774,134366,123386,117228,
		            117994,138923,123127,137701,123320,131629 ,152391,1363,214,103543,106994,103450,129400,140143,
		            146420,141905,22496,988,103717,107163,982,985,123622,102145,1082,10216,103483),]

	ca <- ca[!ca$SpecCode %in% c(443,938,1131,1292,1337,1360,19494,22988,100751,100757,100790,101054,103484,104062,
		            106122,106669,107011,107052,107148,107239,107388,107563,110690,110911,110956,111411,117136,
		            117258,123260,123276,123321,123335,123574,123593 ,123851,123922,123985,124085,125158,125269,
		            128506,130467,130987,131779,134591,137683,141872,146142 ,149864,445590,510534,105,175,927,1107,
		            1135,1267,100793),]
	ca <- ca[!ca$SpecCode %in% c(105,175,927,1107,1135,1267,100793,103443,103692,106057,106835,106903,107558,110908,111361,
		            117940,122348,123160,123426,124257,125027,125284,131495,135294,135301,135306,138992,140528,140687,
		            167882,178527,239867,291396,106763,137656,117225,100653,125125,100698,131774,134366,123386,117228,
		            117994,138923,123127,137701,123320,131629 ,152391,1363,214,103543,106994,103450,129400,140143,
		            146420,141905,22496,988,103717,107163,982,985,123622,102145,1082,10216,103483),]

	hl <- hl[!hl$SpecCode %in% c(-9, 101,106769,106782,107010,107726,122478,123506,12437,124951,128539,129402,196221,205077,124373, 123187, 124710),]
	ca <- ca[!ca$SpecCode %in% c(-9, 101,106769,106782,107010,107726,122478,123506,12437,124951,128539,129402,196221,205077,124373, 123187, 124710),]

	## IU: Filter out additional benthos: 
	benthosSpecCodes <- c(104,956,966,1128,1296,1367,1608,11707,100782,100839,100854,103439,103732,104040,105865,106041,106673,106702,106789,106834,107152,
				107205,107264,110749,110916,110993,111152,111355,111365,117093,117195,118445,122626,123204,123255,123613,124147,124151,124324,124670,
				128490,128503,129563,130057,134691,136025,137710,138018,138068,138477,138631,138749,138938,140166,140173,140480,140625,141904,141929,
				149854,152997,532035,816800)

	hl <- hl[!hl$SpecCode %in% benthosSpecCodes,]
	ca <- ca[!ca$SpecCode %in% benthosSpecCodes,]


	#########################################################
	


	#############################################
	## WARN #3:
	## ca records with no HL records
	## these records are because there is no catch weight
	## DATRAS does not accept length info without catch weight
	## so create a line in the HL for each, but give SpecValue=4 and delete ca record

	#IU: Improved cleaning#
	# Use join to find missing value in HL
	testca <- unique(data.frame(StNo=ca$StNo, SpecCode=ca$SpecCode, ca=TRUE))
	testhl <- unique(data.frame(StNo=hl$StNo, SpecCode=hl$SpecCode, hl=TRUE))
	tt <- merge(testca, testhl, by = c("StNo","SpecCode"), all=TRUE)
	missingHL <- tt[is.na(tt$hl),]

	if(nrow(missingHL) > 0) {
		# Populate missing value in HL
		for(idxHL in 1:nrow(missingHL)){
			r <- missingHL[idxHL,]
			tmp <- hl[hl$StNo==r$StNo,][1,]
			tmp$SpecCode <- r$SpecCode
			tmp$SpecVal <- 4
			tmp$TotalNo <- c(hh$HaulDur[hh$StNo==r$StNo])
			tmp$CatCatchWgt <- -9
			hl <- rbind(hl,tmp)
		}
	}

	# Save output
	hl <- hl[order(hl$StNo),]

	row.names(ca) <- 1:nrow(ca)
	row.names(hl) <- 1:nrow(hl)
	row.names(hh) <- 1:nrow(hh)

	# Format to preserve decimal places
	HL <- format(hl, trim=TRUE, width=0)
	CA <- format(ca, trim=TRUE, width=0)
	HH <- format(hh, trim=TRUE, width=0)

	# Collate into a single list
	tmp <- list(HH=HH, HL=HL, CA=CA)

	# Prepare output file name and rename previous output file if exists
	#exportFileName <- NMDFileName(cruise=cruiseNo, shipname=cruiseShip, datasource="DATRAS", file.ext="csv")
	if(length(fileName) == 0){
		fileName <- file.path(getProjectPaths(projectName)$RDataDir, "DATRAS.csv")
		moveToTrash(fileName)
	}
	
	
	#reportFile <- paste0(file.path(getProjectPaths(projectName)$RDataDir, paste0(paste0(cruiseNo, ".", cruiseShip), ".DATRAS.export.txt")))
	#if(file.exists(reportFile))
	#	file.rename(reportFile, paste0(reportFile,".old"))
    #
	# Write it
	suppressWarnings(lapply(tmp, write.table, file=fileName, append=TRUE, row.names=FALSE, quote=FALSE, sep=","))

	# Return Datras data as well, overwrite old data
	rstox.data$outputData$DATRASConvert$DATRASConvert_BioticData_HH.txt <- HH
	rstox.data$outputData$DATRASConvert$DATRASConvert_BioticData_HL.txt <- HL
	rstox.data$outputData$DATRASConvert$DATRASConvert_BioticData_CA.txt <- CA

	return(rstox.data)
}<|MERGE_RESOLUTION|>--- conflicted
+++ resolved
@@ -170,17 +170,11 @@
 
 	# Find duplicate species in a haul
 	
-<<<<<<< HEAD
-	# NOTE 2019-04-23: As of StoX 2.7.7 (preceding StoX 3.0) and Rstox 1.11.1 (preceding Rstox 1.12) biotic 3.0 definitions is used, where serialno is replaced by serialnumber, and species by catchcategory:
+	# NOTE 2019-04-23: As of StoX 2.7.7 (preceding StoX 3.0) and Rstox 1.11.1 (preceding Rstox 1.12) biotic 3.0 definitions is used, where serialno is replaced by serialnumber:
+	# NOTE 2019-06-06: species is also replaced to catchcategory
 	dupl <- aggregate(catchcategory ~ aphia + serialnumber, rstox.data$outputData$ReadBioticXML$ReadBioticXML_BioticData_catchsample.txt, FUN = function(x) length(unique(x)))
 	dupl <- dupl[dupl$catchcategory > 1, ]
-	
-=======
-	# NOTE 2019-04-23: As of StoX 2.7.7 (preceding StoX 3.0) and Rstox 1.11.1 (preceding Rstox 1.12) biotic 3.0 definitions is used, where serialno is replaced by serialnumber:
-	# NOTE 2019-06-06: species is also replaced to commonname
-	dupl <- aggregate(commonname ~ aphia + serialnumber, rstox.data$outputData$ReadBioticXML$ReadBioticXML_BioticData_catchsample.txt, FUN = function(x) length(unique(x)))
-	dupl <- dupl[dupl$commonname > 1, ]
->>>>>>> 79c5c988
+
 	# Find the above in DATRAS HL
 	if(nrow(dupl)){
 		# NOTE 2019-04-23: As of StoX 2.7.7 (preceding StoX 3.0) and Rstox 1.11.1 (preceding Rstox 1.12) biotic 3.0 definitions is used, where serialno is replaced by serialnumber:
