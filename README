<<<<<<< HEAD
# Rstox version: 1.6.1 (latest alpha, 2017-06-28)
# R version: 3.3.2
=======
# Rstox version: 1.6.2 (latest alpha, 2017-09-21)
# R version: 3.3.3
>>>>>>> 1403fc34

# The package Rstox contains most of the functionality of the stock assesment utility StoX, which is an open source approach to acoustic and swept area survey calculations. Download Rstox from ftp://ftp.imr.no/StoX/Download/Rstox or install by running the following commands in R:

# Install the packages that Rstox depends on. Note that this updates all the specified packages to the latest (binary) version:
dep.pck <- c("data.table", "ggplot2", "MASS", "pbapply", "rgdal", "rgeos", "rJava", "sp", "XML")
install.packages(dep.pck, repos="http://cran.us.r-project.org", type="binary")

# Install Rstox:
<<<<<<< HEAD
install.packages("ftp://ftp.imr.no/StoX/Download/Rstox/Versions/Alpha/Rstox_1.6.1/Rstox_1.6.1.tar.gz", repos=NULL)
=======
install.packages("ftp://ftp.imr.no/StoX/Download/Rstox/Versions/Alpha/Rstox_1.6.2/Rstox_1.6.2.tar.gz", repos=NULL)

# Alternatively, install the latest development version from GitHub. Note that this does not garantee a stable version. For official versions of Rstox, refer to the ftp server ftp://ftp.imr.no/StoX/Download/Rstox/Versions/Alpha/Rstox_1.6.2 as described above. Install from github using the devtools package:
# devtools::install_github("Sea2Data/Rstox", ref="develop")
>>>>>>> 1403fc34

# Note that 64 bit Java is required to run Rstox
# On Windows, install Java from this webpage: https://www.java.com/en/download/windows-64bit.jsp, or follow the instructions found on ftp://ftp.imr.no/StoX/Tutorials/
# On Mac, getting Java and Rstox to communicate can be challenging. If you run into problems such as "Unsupported major.minor version ...", try the following:
# Update java, on
# 	http://www.oracle.com/technetwork/java/javase/downloads/jre8-downloads-2133155.html
# If this does not work install first the JDK and then the JRE:
# 	http://www.oracle.com/technetwork/java/javase/downloads/jdk8-downloads-2133151.html
# 	http://www.oracle.com/technetwork/java/javase/downloads/jre8-downloads-2133155.html
# You may want to check that the downloaded version is first in the list by running the following in the Terminal:
# 	/usr/libexec/java_home -V
# 	java -version
# Then run this in the Terminal.app:
# 	sudo ln -s $(/usr/libexec/java_home)/jre/lib/server/libjvm.dylib /usr/local/lib
# 	sudo R CMD javareconf
# Open R (close and then open if already open) and install rJava:
# 	install.packages('rJava', type='source')
# Then the installed Rstox should work.


# Release notes:
# 1. Fixed bug on Mac with rJava: Changed Sys.setenv(JAVA_HOME="") to if(Sys.getenv("JAVA_HOME")!="") Sys.setenv(JAVA_HOME="") in the onload() function.

# 2. Changed the output from runBootstrap() to TRUE (invisibly), instead of the bootstrap object, which can be memory consuming.

# 3. Removed the parameter 'par' of getBaseline(), which was used to uniquely select processes using the same function. This method was replaced by the following method: If more than one process use the same function, return data from that which has process name equal to the function name, and if such a process does not exist, return the first process with a warning.

# 4. Removed the parameter 'fun' of getBaseline(). The old method supported both the process name 'proc' and the function name 'fun' when specifying which process to get data from, but the new method only use one parameter 'proc'. The function now searces for a match in process name, and then in function name, picking the first process in the case of multiple matches, with a warning.

# 5. Removed the old functions bootstrapBioticAcoustic() and bootstrapBioticSweptArea().

# 6. Added the function wkt_MULTIPOLYGON(), adding support for lists of two column polygon matrices in polyArea().

<<<<<<< HEAD
# 7. Fixed bug in baseline2eca().
=======
# 7. Simplified how custom models are implemented in createProject(), which now first runs addProcesses() and then setBaselineParameters(). 

# 8. Renamed the object currentParameters in the project environment to javaParameters, to stress that these are the current parameter values in the project Java object. The object lastParameters is the parameters used during the last baseline run, which do not have to be identical to the javaParameters, in case the parameter values in Java were reset to the previous parameter values.
>>>>>>> 1403fc34
<|MERGE_RESOLUTION|>--- conflicted
+++ resolved
@@ -1,10 +1,5 @@
-<<<<<<< HEAD
-# Rstox version: 1.6.1 (latest alpha, 2017-06-28)
-# R version: 3.3.2
-=======
 # Rstox version: 1.6.2 (latest alpha, 2017-09-21)
 # R version: 3.3.3
->>>>>>> 1403fc34
 
 # The package Rstox contains most of the functionality of the stock assesment utility StoX, which is an open source approach to acoustic and swept area survey calculations. Download Rstox from ftp://ftp.imr.no/StoX/Download/Rstox or install by running the following commands in R:
 
@@ -13,14 +8,10 @@
 install.packages(dep.pck, repos="http://cran.us.r-project.org", type="binary")
 
 # Install Rstox:
-<<<<<<< HEAD
-install.packages("ftp://ftp.imr.no/StoX/Download/Rstox/Versions/Alpha/Rstox_1.6.1/Rstox_1.6.1.tar.gz", repos=NULL)
-=======
 install.packages("ftp://ftp.imr.no/StoX/Download/Rstox/Versions/Alpha/Rstox_1.6.2/Rstox_1.6.2.tar.gz", repos=NULL)
 
 # Alternatively, install the latest development version from GitHub. Note that this does not garantee a stable version. For official versions of Rstox, refer to the ftp server ftp://ftp.imr.no/StoX/Download/Rstox/Versions/Alpha/Rstox_1.6.2 as described above. Install from github using the devtools package:
 # devtools::install_github("Sea2Data/Rstox", ref="develop")
->>>>>>> 1403fc34
 
 # Note that 64 bit Java is required to run Rstox
 # On Windows, install Java from this webpage: https://www.java.com/en/download/windows-64bit.jsp, or follow the instructions found on ftp://ftp.imr.no/StoX/Tutorials/
@@ -54,10 +45,4 @@
 
 # 6. Added the function wkt_MULTIPOLYGON(), adding support for lists of two column polygon matrices in polyArea().
 
-<<<<<<< HEAD
-# 7. Fixed bug in baseline2eca().
-=======
-# 7. Simplified how custom models are implemented in createProject(), which now first runs addProcesses() and then setBaselineParameters(). 
-
-# 8. Renamed the object currentParameters in the project environment to javaParameters, to stress that these are the current parameter values in the project Java object. The object lastParameters is the parameters used during the last baseline run, which do not have to be identical to the javaParameters, in case the parameter values in Java were reset to the previous parameter values.
->>>>>>> 1403fc34
+# 8. Renamed the object currentParameters in the project environment to javaParameters, to stress that these are the current parameter values in the project Java object. The object lastParameters is the parameters used during the last baseline run, which do not have to be identical to the javaParameters, in case the parameter values in Java were reset to the previous parameter values.