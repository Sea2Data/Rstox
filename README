<<<<<<< HEAD
# Rstox version: 1.9.1 (latest alpha, 2018-11-03)
=======
# Rstox version: 1.9.1 (latest alpha, 2018-10-27)
>>>>>>> 214f609c
# R version: 3.5.0

# The package Rstox contains most of the functionality of the stock assesment utility StoX, which is an open source approach to acoustic and swept area survey calculations. Download Rstox from ftp://ftp.imr.no/StoX/Download/Rstox or install by running the following commands in R:

# Install the packages that Rstox depends on. Note that this updates all the specified packages to the latest (binary) version:
dep.pck <- c("data.table", "ggplot2", "pbapply", "rgdal", "rgeos", "rJava", "sp", "XML")
install.packages(dep.pck, repos="http://cran.us.r-project.org", type="binary")

# Install Rstox:
install.packages("ftp://ftp.imr.no/StoX/Download/Rstox/Versions/Alpha/Rstox_1.9.1/Rstox_1.9.1.tar.gz", repos=NULL)

# Alternatively, install the latest development version from GitHub.
# Note that this does not guarantee a stable version.
# For official versions of Rstox, refer to the ftp server ftp://ftp.imr.no/StoX/Download/Rstox/Versions/Alpha/Rstox_1.9.1 as described above.
# Install from github using the devtools package:
# devtools::install_github("Sea2Data/Rstox", ref="develop")

# R should be installed as the 64 bit version. On Windows 10 ONLY the 64 bit version should be used. 
# To do this, uncheck the box "32-bit Files" when selecting components to install.
# If you are re-intalling an R that has both 32 and 64 bit, you will need to uninstall R first.
# On Windows systems with adminstrator requirements, it is recommended to install R in C:/users/<user>/documents/R.

# Note that 64 bit Java is required to run Rstox
# On Windows, install Java from this webpage: https://www.java.com/en/download/windows-64bit.jsp,
# or follow the instructions found on ftp://ftp.imr.no/StoX/Tutorials/
# On Mac, getting Java and Rstox to communicate can be challenging.
# If you run into problems such as "Unsupported major.minor version ...", try the following:
# Update java, on
# 	http://www.oracle.com/technetwork/java/javase/downloads/jre8-downloads-2133155.html
# If this does not work install first the JDK and then the JRE:
# 	http://www.oracle.com/technetwork/java/javase/downloads/jdk8-downloads-2133151.html
# 	http://www.oracle.com/technetwork/java/javase/downloads/jre8-downloads-2133155.html
# You may want to check that the downloaded version is first in the list by running the following in the Terminal:
# 	/usr/libexec/java_home -V
# 	java -version
# Then run this in the Terminal.app (you will be asked for password, but the password will not show as you type.
# It is possible to type the password in a text editor first and then paste it into the Terminal.):
# 	sudo ln -s $(/usr/libexec/java_home)/jre/lib/server/libjvm.dylib /usr/local/lib
# 	sudo R CMD javareconf
# Open R (close and then open if already open) and install rJava:
# 	install.packages('rJava', type="binary")
# If this fails, try installing from source instead using install.packages('rJava', type='source')
# Then the installed Rstox should work.


# Release notes Rstox_1.9.1:

# 1. Added support for NMD API version 2 in getMNDinfo() and getNMDdata(). The output from getMNDinfo("platform") now coincides with that from getMNDinfo("v"), being a data frame with all entries of all platforms, where some platforms can have multiple entries. Before getMNDinfo("v") returned only the last entry of each platform.

# 2. Fixed bug in getNMDinfo("v"), where the returned data frame only contained NA.

# 3. Fixed bug in surveyPlanner(), where the output data frame 'Transect' contained stratum indices instead of stratum names.

# 4. Changed the output of getNMDinfo("taxa") to have one column per species, with the scientific, norwegian, english and russian name as columns.

# 5. Fixed bug in plotStratum(), where transect=FLASE did not suppress plotting transects, whereas transect=NULL did. In the new version all values other than TRUE suppresses plotting transects.

# 6. Fixed bug in getNMDinfo("platform") and getNMDinfo("v"), where the columns validFrom and validTo did not correspond to the correct platform codes/names due to a sorting of these dates.

# 7. Fixed bug in getNMDinfo, where UTF-8 encoding was ineffective (the corresponding bugfix in Version 1.3.2 was discovered to be ineffective). 

# 8. Removed error in readStrataPolygons(), where multipolygons were not supported. Now only the first polygon of multipolygons are kept in the outputs 'lonlat' and 'lonlatAll', and all are kept in 'lonlatFull'.

# 9. Changed surveyPlanner() to discard strata with zero effort, but keep those strata in the Input list for plotting.

# 10. Added the parameter "JavaMem" in bootstrap functions, used for setting the Java memory of each bootstrap replicate (useful to reduce memory for parallelized bootstrapping).

# 11. Added the functions writeBioticXML() and writeAcousticXML() (with supporting functions), which takes a data frame as input and writes the data frame to an XML file given XML-schema (XSD) files shipped along with Rstox. The input data frame has one column per combination of variable and attribute, where the attributes are coded into the column names in the following manner: variableName..attributeName.attributeValue. If there are variables with identical names at different levels in the XMl hierarchy, the level (i.e., the name of the parent node) can be given in the column name by separation of a dot: variableName.level.

# 12. Removed LICENSE file, as this is unambigously stated in the DESCRIPTION file.

# 13. Changed from using 'formulardato' to using 'sistefangstdato' in baseline2eca().

# 14. Fixed bug in runBaseline(), where exportCSV==TRUE now implies resetting (and rerunning) the baseline.

# 15. Changed 'covariateLink' in the output from baseline2eca() to link to the union of the covariate values in biotic and landing (and not only to landing as before). Also changed name of the thrid column of the data frames in covariateDefinition from "Value" to "Definition".

# 16. Removed the covariate 'season', which was used in conjunction to 'year'. Now, these are concatinated in the temporal covariate.

# 17. Changed the name of baseline2eca() to getCovData(). The old function kept for backwards compatibility.

# 18. Removed the option 'quiet' in downloadXML(), which is replaced by 'msg'.

# 19. Added the option getMNDinfo("cruise") or getMNDinfo("cruises"), for returning a list of all cruises.

# 20. Avoided strange behavior by rgeos::readWKT() on Windows, where long strings were "unable to parse" (500 charaters).

# 21. Fixed bug in runBaseline(), where when reset=TRUE, and startProcess was a later process than the first process to be changed using parlist or ..., the baseline was not run from that first process, but from the specified startProcess. Using parlist or ... now forces running the baseline from the first necessary process. 

# 22. Cleaned up how startProcess and endProcess interacts with 'reset' and the unrun and changed processes. The documentation updated with the following: The parameters startProcess and endProcess specify the range of processes to run (startProcess : endProcess). If the model has been run already for all or some of the processes in this range, only the unrun processes are run. If there are processes in or prior to this range for which parameters have changed, all processes from the first changed process and throughout the range startProcess : endProcess are rerun. The range of processes to run is extended to any changed processes beyond the range. If reset=TRUE, the range or processes to run is extended to the range startProcess : endProcess regardless of whether the processes have previouslu been run.

# 23. Added the predefined values as attributes to the parameter values returned from getBaseline().

# 24. Added the function closeAllProjects().

# 25. Changed default of keepMissing to TRUE in readBaselineParametersJava(), thus including all parameters, even those which are not set when running getBaseline().

# 26. Increased default memory from 2 to 6 GB to accommodate ECA projects, which are generally large.



# For historical release notes see https://github.com/Sea2Data/Rstox/blob/alpha/NEWS<|MERGE_RESOLUTION|>--- conflicted
+++ resolved
@@ -1,8 +1,4 @@
-<<<<<<< HEAD
-# Rstox version: 1.9.1 (latest alpha, 2018-11-03)
-=======
 # Rstox version: 1.9.1 (latest alpha, 2018-10-27)
->>>>>>> 214f609c
 # R version: 3.5.0
 
 # The package Rstox contains most of the functionality of the stock assesment utility StoX, which is an open source approach to acoustic and swept area survey calculations. Download Rstox from ftp://ftp.imr.no/StoX/Download/Rstox or install by running the following commands in R:
