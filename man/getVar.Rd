% Generated by roxygen2: do not edit by hand
% Please edit documentation in R/rstox_base.r
\name{getVar}
\alias{getVar}
\title{(Internal) Get a specific variable of a list by its name, and issue an error if the variable has zero length}
\usage{
getVar(x, var)
}
\arguments{
\item{x}{The names of variables.}

\item{var}{A list or data frame of data from a project.}
}
\value{
The requested variable as returned using "$".
}
\description{
This funciton is used to ensure that the requested variable has positive length. If not and error is issued, which may happen it there is a naming discrepancy between Rstox and StoX.
}
<<<<<<< HEAD
=======
\keyword{internal}
>>>>>>> 1403fc34
<|MERGE_RESOLUTION|>--- conflicted
+++ resolved
@@ -17,7 +17,4 @@
 \description{
 This funciton is used to ensure that the requested variable has positive length. If not and error is issued, which may happen it there is a naming discrepancy between Rstox and StoX.
 }
-<<<<<<< HEAD
-=======
-\keyword{internal}
->>>>>>> 1403fc34
+\keyword{internal}