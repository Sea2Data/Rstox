Package: Rstox
Title: Running StoX functionality independently in R
Version: 1.11.1
Authors@R: c(
  person(given = "Given Name", family = "Family Name", role = c("cre", "aut"), email = "arnejh@hi.no"))
Depends: R (>= 3.5)
Description: The package Rstox contains most of the functionality of the stock assesment utility StoX, which is an open source application fo acoustic-trawl and swept-area survey estimation.
URL: https://github.com/Sea2Data/Rstox
BugReports: https://github.com/Sea2Data/Rstox/issues
License: LGPL-3
LazyData: true
Imports: 
    data.table (>= 1.10.4-3),
    ggplot2,
    pbapply,
    rgdal,
    rgeos,
    rJava,
    sp,
    XML,
    plotrix
Suggests: 
    ncdf4,
    pgirmess,
<<<<<<< HEAD
    Reca,
    plotrix
RoxygenNote: 6.1.1
=======
    Reca
>>>>>>> 3434b310
<|MERGE_RESOLUTION|>--- conflicted
+++ resolved
@@ -22,10 +22,6 @@
 Suggests: 
     ncdf4,
     pgirmess,
-<<<<<<< HEAD
     Reca,
     plotrix
-RoxygenNote: 6.1.1
-=======
-    Reca
->>>>>>> 3434b310
+RoxygenNote: 6.1.1